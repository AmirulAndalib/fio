#!/bin/sh
#
# Fio configure script. Heavily influenced by the manual qemu configure
# script. Sad this this is easier than autoconf and enemies.
#

# set temporary file name
if test ! -z "$TMPDIR" ; then
    TMPDIR1="${TMPDIR}"
elif test ! -z "$TEMPDIR" ; then
    TMPDIR1="${TEMPDIR}"
else
    TMPDIR1="/tmp"
fi

TMPC="${TMPDIR1}/fio-conf-${RANDOM}-$$-${RANDOM}.c"
TMPO="${TMPDIR1}/fio-conf-${RANDOM}-$$-${RANDOM}.o"
TMPE="${TMPDIR1}/fio-conf-${RANDOM}-$$-${RANDOM}.exe"

# NB: do not call "exit" in the trap handler; this is buggy with some shells;
# see <1285349658-3122-1-git-send-email-loic.minier@linaro.org>
trap "rm -f $TMPC $TMPO $TMPE" EXIT INT QUIT TERM

rm -rf config.log

config_host_mak="config-host.mak"
config_host_h="config-host.h"

rm -rf $config_host_mak
rm -rf $config_host_h

# Default CFLAGS
CFLAGS="-D_GNU_SOURCE"
EXTFLAGS="-include config-host.h"

# Print a helpful header at the top of config.log
echo "# FIO configure log $(date)" >> config.log
printf "# Configured with:" >> config.log
printf " '%s'" "$0" "$@" >> config.log
echo >> config.log
echo "#" >> config.log

# Print configure header at the top of $config_host_h
echo "/*" > $config_host_h
echo " * Automatically generated by configure - do not modify" >> $config_host_h
printf " * Configured with:" >> $config_host_h
printf " * '%s'" "$0" "$@" >> $config_host_h
echo "" >> $config_host_h
echo " */" >> $config_host_h

do_cc() {
    # Run the compiler, capturing its output to the log.
    echo $cc "$@" >> config.log
    $cc "$@" >> config.log 2>&1 || return $?
    # Test passed. If this is an --enable-werror build, rerun
    # the test with -Werror and bail out if it fails. This
    # makes warning-generating-errors in configure test code
    # obvious to developers.
    if test "$werror" != "yes"; then
        return 0
    fi
    # Don't bother rerunning the compile if we were already using -Werror
    case "$*" in
        *-Werror*)
           return 0
        ;;
    esac
    echo $cc -Werror "$@" >> config.log
    $cc -Werror "$@" >> config.log 2>&1 && return $?
    echo "ERROR: configure test passed without -Werror but failed with -Werror."
    echo "This is probably a bug in the configure script. The failing command"
    echo "will be at the bottom of config.log."
    echo "You can run configure with --disable-werror to bypass this check."
    exit 1
}

compile_object() {
  do_cc $CFLAGS -c -o $TMPO $TMPC
}

compile_prog() {
  local_cflags="$1"
  local_ldflags="$2"
  echo "Compiling test case $3" >> config.log
  do_cc $CFLAGS $local_cflags -o $TMPE $TMPC $LDFLAGS $local_ldflags
}

feature_not_found() {
  feature=$1

  echo "ERROR"
  echo "ERROR: User requested feature $feature"
  echo "ERROR: configure was not able to find it"
  echo "ERROR"
  exit 1;
}

has() {
  type "$1" >/dev/null 2>&1
}

check_define() {
  cat > $TMPC <<EOF
#if !defined($1)
#error $1 not defined
#endif
int main(void)
{
  return 0;
}
EOF
  compile_object
}

output_sym() {
  echo "$1=y" >> $config_host_mak
  echo "#define $1" >> $config_host_h
}

targetos=""
cpu=""

cc="${CC-${cross_prefix}gcc}"

<<<<<<< HEAD
# default options
gfio="no"
=======
>>>>>>> 899fab33
show_help="no"
exit_val=0

# parse options
for opt do
  optarg=`expr "x$opt" : 'x[^=]*=\(.*\)'`
  case "$opt" in
<<<<<<< HEAD
  --cc=*)
    CC="$optarg"
    ;;
  --enable-gfio)
    gfio="yes"
    ;;
  --help)
    show_help="yes"
    ;;
=======
  --cc=*) CC="$optarg"
  ;;
  --extra-cflags=*) CFLAGS="$CFLAGS $optarg"
  ;;
  --help)
  show_help="yes"
  ;;
>>>>>>> 899fab33
  *)
  echo "Bad option $opt"
  show_help="yes"
  exit_val=1
  esac
done

if test "$show_help" = "yes" ; then
<<<<<<< HEAD
    echo "--cc=                  Specify compiler to use"
    echo "--enable-gfio          Enable building of gtk gfio"
    exit $exit_val
=======
  echo "--cc=                  Specify compiler to use"
  echo "--extra-cflags=        Specify extra CFLAGS to pass to compiler"
  exit $exit_val
>>>>>>> 899fab33
fi

if check_define __linux__ ; then
  targetos="Linux"
elif check_define __OpenBSD__ ; then
  targetos='OpenBSD'
elif check_define __sun__ ; then
  targetos='SunOS'
else
  targetos=`uname -s`
fi

# Some host OSes need non-standard checks for which CPU to use.
# Note that these checks are broken for cross-compilation: if you're
# cross-compiling to one of these OSes then you'll need to specify
# the correct CPU with the --cpu option.
case $targetos in
Darwin)
  # on Leopard most of the system is 32-bit, so we have to ask the kernel if
  # we can run 64-bit userspace code.
  # If the user didn't specify a CPU explicitly and the kernel says this is
  # 64 bit hw, then assume x86_64. Otherwise fall through to the usual
  # detection code.
  if test -z "$cpu" && test "$(sysctl -n hw.optional.x86_64)" = "1"; then
    cpu="x86_64"
  fi
  ;;
SunOS)
  # `uname -m` returns i86pc even on an x86_64 box, so default based on isainfo
  if test -z "$cpu" && test "$(isainfo -k)" = "amd64"; then
    cpu="x86_64"
  fi
  ;;
CYGWIN*)
  echo "Forcing known good options on Windows"
  if test -z "$CC" ; then
    CC="x86_64-w64-mingw32-gcc"
  fi
  output_sym "CONFIG_LITTLE_ENDIAN"
  output_sym "CONFIG_64BIT_LLP64"
  output_sym "CONFIG_CLOCK_GETTIME"
  output_sym "CONFIG_CLOCK_MONOTONIC"
  output_sym "CONFIG_GETTIMEOFDAY"
  output_sym "CONFIG_FADVISE"
  output_sym "CONFIG_SOCKLEN_T"
  output_sym "CONFIG_POSIX_FALLOCATE"
  output_sym "CONFIG_FADVISE"
  output_sym "CONFIG_SFAA"
  output_sym "CONFIG_RUSAGE_THREAD"
  output_sym "CONFIG_WINDOWSAIO"
  output_sym "CONFIG_FDATASYNC"
  output_sym "CONFIG_GETTIMEOFDAY"
  output_sym "CONFIG_CLOCK_GETTIME"
  echo "CC=$CC" >> $config_host_mak
  echo "EXTFLAGS=$CFLAGS -include config-host.h -D_GNU_SOURCE" >> $config_host_mak
  exit 0
esac

if test ! -z "$cpu" ; then
  # command line argument
  :
elif check_define __i386__ ; then
  cpu="i386"
elif check_define __x86_64__ ; then
  cpu="x86_64"
elif check_define __sparc__ ; then
  if check_define __arch64__ ; then
    cpu="sparc64"
  else
    cpu="sparc"
  fi
elif check_define _ARCH_PPC ; then
  if check_define _ARCH_PPC64 ; then
    cpu="ppc64"
  else
    cpu="ppc"
  fi
elif check_define __mips__ ; then
  cpu="mips"
elif check_define __ia64__ ; then
  cpu="ia64"
elif check_define __s390__ ; then
  if check_define __s390x__ ; then
    cpu="s390x"
  else
    cpu="s390"
  fi
elif check_define __arm__ ; then
  cpu="arm"
elif check_define __hppa__ ; then
  cpu="hppa"
else
  cpu=`uname -m`
fi

# Normalise host CPU name and set ARCH.
case "$cpu" in
  ia64|ppc|ppc64|s390|s390x|sparc64)
    cpu="$cpu"
  ;;
  i386|i486|i586|i686|i86pc|BePC)
    cpu="i386"
  ;;
  x86_64|amd64)
    cpu="x86_64"
  ;;
  armv*b|armv*l|arm)
    cpu="arm"
  ;;
  hppa|parisc|parisc64)
    cpu="hppa"
  ;;
  mips*)
    cpu="mips"
  ;;
  sparc|sun4[cdmuv])
    cpu="sparc"
  ;;
  *)
    echo "Unknown CPU"
    exit 1;
  ;;
esac

if test -z "$CC" ; then
  if test "$targetos" = "FreeBSD"; then
    if has clang; then
      CC=clang
    else
      CC=gcc
    fi
  fi
fi

cc="${CC-${cross_prefix}gcc}"

##########################################
# check endianness
bigendian="no"
cat > $TMPC <<EOF
#include <inttypes.h>
int main(void)
{
  volatile uint32_t i=0x01234567;
  return (*((uint8_t*)(&i))) == 0x67;
}
EOF
if compile_prog "" "" "endian"; then
  $TMPE && bigendian="yes"
fi


echo "Operating system              $targetos"
echo "CPU                           $cpu"
echo "Big endian                    $bigendian"
echo "Compiler                      $cc"
echo

##########################################
# check for wordsize
wordsize="0"
cat > $TMPC <<EOF
#include <stdio.h>
int main(void)
{
  unsigned int wsize = sizeof(long) * 8;
  printf("%d\n", wsize);
  return 0;
}
EOF
if compile_prog "" "" "wordsize"; then
  wordsize=$($TMPE)
fi
echo "Wordsize                      $wordsize"

##########################################
# linux-aio probe
libaio="no"
cat > $TMPC <<EOF
#include <libaio.h>
#include <stddef.h>
int main(void)
{
  io_setup(0, NULL);
  return 0;
}
EOF
if compile_prog "" "-laio" "libaio" ; then
  libaio=yes
  LIBS="-laio $LIBS"
else
  if test "$libaio" = "yes" ; then
    feature_not_found "linux AIO"
  fi
  libaio=no
fi
echo "Linux AIO support             $libaio"

##########################################
# posix aio probe
posix_aio="no"
posix_aio_lrt="no"
cat > $TMPC <<EOF
#include <aio.h>
int main(void)
{
  struct aiocb cb;
  aio_read(&cb);
  return 0;
}
EOF
if compile_prog "" "" "posixaio" ; then
  posix_aio="yes"
elif compile_prog "" "-lrt" "posixaio"; then
  posix_aio="yes"
  posix_aio_lrt="yes"
  LIBS="-lrt $LIBS"
fi
echo "POSIX AIO support             $posix_aio"
echo "POSIX AIO support needs -lrt  $posix_aio_lrt"

##########################################
# posix aio fsync probe
posix_aio_fsync="no"
if test "$posix_aio" = "yes" ; then
  cat > $TMPC <<EOF
#include <fcntl.h>
#include <aio.h>
int main(void)
{
  struct aiocb cb;
  return aio_fsync(O_SYNC, &cb);
  return 0;
}
EOF
  if compile_prog "" "$LIBS" "posix_aio_fsync" ; then
    posix_aio_fsync=yes
  fi
fi
echo "POSIX AIO fsync               $posix_aio_fsync"

##########################################
# solaris aio probe
solaris_aio="no"
cat > $TMPC <<EOF
#include <sys/types.h>
#include <sys/asynch.h>
#include <unistd.h>
int main(void)
{
  aio_result_t res;
  return aioread(0, NULL, 0, 0, SEEK_SET, &res);
  return 0;
}
EOF
if compile_prog "" "-laio" "solarisaio" ; then
  solaris_aio=yes
  LIBS="-laio $LIBS"
fi
echo "Solaris AIO support           $solaris_aio"

##########################################
# __sync_fetch_and_and test
sfaa="no"
cat > $TMPC << EOF
static int sfaa(int *ptr)
{
  return __sync_fetch_and_and(ptr, 0);
}

int main(int argc, char **argv)
{
  int val = 42;
  sfaa(&val);
  return val;
}
EOF
if compile_prog "" "" "__sync_fetch_and_add()" ; then
    sfaa="yes"
fi
echo "__sync_fetch_and add          $sfaa"

##########################################
# libverbs probe
libverbs="no"
cat > $TMPC << EOF
#include <stdio.h>
#include <infiniband/arch.h>
int main(int argc, char **argv)
{
  struct ibv_pd *pd = ibv_alloc_pd(NULL);
  return 0;
}
EOF
if compile_prog "" "-libverbs" "libverbs" ; then
    libverbs="yes"
    LIBS="-libverbs $LIBS"
fi
echo "libverbs                      $libverbs"

##########################################
# rdmacm probe
rdmacm="no"
cat > $TMPC << EOF
#include <stdio.h>
#include <rdma/rdma_cma.h>
int main(int argc, char **argv)
{
  rdma_destroy_qp(NULL);
  return 0;
}
EOF
if compile_prog "" "-lrdmacm" "rdma"; then
    rdmacm="yes"
    LIBS="-lrdmacm $LIBS"
fi
echo "rdmacm                        $rdmacm"

##########################################
# Linux fallocate probe
linux_fallocate="no"
cat > $TMPC << EOF
#include <stdio.h>
#include <linux/falloc.h>
int main(int argc, char **argv)
{
  int r = fallocate(0, FALLOC_FL_KEEP_SIZE, 0, 1024);
  return r;
}
EOF
if compile_prog "" "" "linux_fallocate"; then
    linux_fallocate="yes"
fi
echo "Linux fallocate               $linux_fallocate"

##########################################
# POSIX fadvise probe
posix_fadvise="no"
cat > $TMPC << EOF
#include <stdio.h>
#include <fcntl.h>
int main(int argc, char **argv)
{
  int r = posix_fadvise(0, 0, 0, POSIX_FADV_NORMAL);
  return r;
}
EOF
if compile_prog "" "" "posix_fadvise"; then
    posix_fadvise="yes"
fi
echo "POSIX fadvise                 $posix_fadvise"

##########################################
# POSIX fallocate probe
posix_fallocate="no"
cat > $TMPC << EOF
#include <stdio.h>
#include <fcntl.h>
int main(int argc, char **argv)
{
  int r = posix_fallocate(0, 0, 1024);
  return r;
}
EOF
if compile_prog "" "" "posix_fallocate"; then
    posix_fallocate="yes"
fi
echo "POSIX fallocate               $posix_fallocate"

##########################################
# sched_set/getaffinity 2 or 3 argument test
linux_2arg_affinity="no"
linux_3arg_affinity="no"
cat > $TMPC << EOF
#include <sched.h>
int main(int argc, char **argv)
{
  cpu_set_t mask;
  return sched_setaffinity(0, sizeof(mask), &mask);
}
EOF
if compile_prog "" "" "sched_setaffinity(,,)"; then
  linux_3arg_affinity="yes"
else
  cat > $TMPC << EOF
#include <sched.h>
int main(int argc, char **argv)
{
  cpu_set_t mask;
  return sched_setaffinity(0, &mask);
}
EOF
  if compile_prog "" "" "sched_setaffinity(,)"; then
    linux_2arg_affinity="yes"
  fi
fi
echo "sched_setaffinity(3 arg)      $linux_3arg_affinity"
echo "sched_setaffinity(2 arg)      $linux_2arg_affinity"

##########################################
# clock_gettime probe
clock_gettime="no"
cat > $TMPC << EOF
#include <stdio.h>
#include <time.h>
int main(int argc, char **argv)
{
  return clock_gettime(0, NULL);
}
EOF
if compile_prog "" "" "clock_gettime"; then
    clock_gettime="yes"
elif compile_prog "" "-lrt" "clock_gettime"; then
    clock_gettime="yes"
    LIBS="-lrt $LIBS"
fi
echo "clock_gettime                 $clock_gettime"

##########################################
# CLOCK_MONOTONIC probe
clock_monotonic="no"
if test "$clock_gettime" = "yes" ; then
  cat > $TMPC << EOF
#include <stdio.h>
#include <time.h>
int main(int argc, char **argv)
{
  return clock_gettime(CLOCK_MONOTONIC, NULL);
}
EOF
  if compile_prog "" "$LIBS" "clock monotonic"; then
      clock_monotonic="yes"
  fi
fi
echo "CLOCK_MONOTONIC               $clock_monotonic"

##########################################
# CLOCK_MONOTONIC_PRECISE probe
clock_monotonic_precise="no"
if test "$clock_gettime" = "yes" ; then
  cat > $TMPC << EOF
#include <stdio.h>
#include <time.h>
int main(int argc, char **argv)
{
  return clock_gettime(CLOCK_MONOTONIC_PRECISE, NULL);
}
EOF
  if compile_prog "" "$LIBS" "clock monotonic precise"; then
      clock_monotonic_precise="yes"
  fi
fi
echo "CLOCK_MONOTONIC_PRECISE       $clock_monotonic_precise"

##########################################
# gettimeofday() probe
gettimeofday="no"
cat > $TMPC << EOF
#include <sys/time.h>
#include <stdio.h>
int main(int argc, char **argv)
{
  struct timeval tv;
  return gettimeofday(&tv, NULL);
}
EOF
if compile_prog "" "" "gettimeofday"; then
    gettimeofday="yes"
fi
echo "gettimeofday                  $gettimeofday"

##########################################
# fdatasync() probe
fdatasync="no"
cat > $TMPC << EOF
#include <stdio.h>
#include <unistd.h>
int main(int argc, char **argv)
{
  return fdatasync(0);
}
EOF
if compile_prog "" "" "fdatasync"; then
  fdatasync="yes"
fi
echo "fdatasync                     $fdatasync"

##########################################
# sync_file_range() probe
sync_file_range="no"
cat > $TMPC << EOF
#include <stdio.h>
#include <unistd.h>
#include <fcntl.h>
#include <linux/fs.h>
int main(int argc, char **argv)
{
  unsigned int flags = SYNC_FILE_RANGE_WAIT_BEFORE | SYNC_FILE_RANGE_WRITE |
			SYNC_FILE_RANGE_WAIT_AFTER;
  return sync_file_range(0, 0, 0, flags);
}
EOF
if compile_prog "" "" "sync_file_range"; then
  sync_file_range="yes"
fi
echo "sync_file_range               $sync_file_range"

##########################################
# ext4 move extent probe
ext4_me="no"
cat > $TMPC << EOF
#include <fcntl.h>
#include <sys/ioctl.h>
int main(int argc, char **argv)
{
  struct move_extent me;
  return ioctl(0, EXT4_IOC_MOVE_EXT, &me);
}
EOF
if compile_prog "" "" "ext4 move extent" ; then
  ext4_me="yes"
elif test $targetos = "Linux" ; then
  # On Linux, just default to it on and let it error at runtime if we really
  # don't have it. None of my updated systems have it defined, but it does
  # work. Takes a while to bubble back.
  ext4_me="yes"
fi
echo "EXT4 move extent              $ext4_me"

##########################################
# splice probe
linux_splice="no"
cat > $TMPC << EOF
#include <stdio.h>
#include <fcntl.h>
int main(int argc, char **argv)
{
  return splice(0, NULL, 0, NULL, 0, SPLICE_F_NONBLOCK);
}
EOF
if compile_prog "" "" "linux splice"; then
  linux_splice="yes"
fi
echo "Linux splice(2)               $linux_splice"

##########################################
# GUASI probe
guasi="no"
cat > $TMPC << EOF
#include <guasi.h>
#include <guasi_syscalls.h>
int main(int argc, char **argv)
{
  guasi_t ctx = guasi_create(0, 0, 0);
  return 0;
}
EOF
if compile_prog "" "" "guasi"; then
  guasi="yes"
fi
echo "GUASI                         $guasi"

##########################################
# fusion-aw probe
fusion_aw="no"
cat > $TMPC << EOF
#include <nvm/vectored_write.h>
int main(int argc, char **argv)
{
  struct vsl_iovec iov;
  return vsl_vectored_write(0, &iov, 0, O_ATOMIC);
}
EOF
if compile_prog "" "-L/usr/lib/fio -lnvm-primitives" "fusion-aw"; then
  LIBS="-L/usr/lib/fio -lnvm-primitives $LIBS"
  fusion_aw="yes"
fi
echo "Fusion-io atomic engine       $fusion_aw"

##########################################
# libnuma probe
libnuma="no"
cat > $TMPC << EOF
#include <numa.h>
int main(int argc, char **argv)
{
  return numa_available();
}
EOF
if compile_prog "" "-lnuma" "libnuma"; then
  libnuma="yes"
  LIBS="-lnuma $LIBS"
fi
echo "libnuma                       $libnuma"

##########################################
# strsep() probe
strsep="no"
cat > $TMPC << EOF
#include <string.h>
int main(int argc, char **argv)
{
  strsep(NULL, NULL);
  return 0;
}
EOF
if compile_prog "" "" "strsep"; then
  strsep="yes"
fi
echo "strsep                        $strsep"

##########################################
# getopt_long_only() probe
getopt_long_only="no"
cat > $TMPC << EOF
#include <unistd.h>
#include <stdio.h>
int main(int argc, char **argv)
{
  int c = getopt_long_only(argc, argv, NULL, NULL, NULL);
  return c;
}
EOF
if compile_prog "" "" "getopt_long_only"; then
  getopt_long_only="yes"
fi
echo "getopt_long_only()            $getopt_long_only"

##########################################
# inet_aton() probe
inet_aton="no"
cat > $TMPC << EOF
#include <sys/socket.h>
#include <arpa/inet.h>
#include <stdio.h>
int main(int argc, char **argv)
{
  struct in_addr in;
  return inet_aton(NULL, &in);
}
EOF
if compile_prog "" "" "inet_aton"; then
  inet_aton="yes"
fi
echo "inet_aton                     $inet_aton"

##########################################
# socklen_t probe
socklen_t="no"
cat > $TMPC << EOF
#include <string.h>
#include <netinet/in.h>
int main(int argc, char **argv)
{
  socklen_t len = 0;
  return len;
}
EOF
if compile_prog "" "" "socklen_t"; then
  socklen_t="yes"
fi
echo "socklen_t                     $socklen_t"

##########################################
# Whether or not __thread is supported for TLS
tls_thread="no"
cat > $TMPC << EOF
#include <stdio.h>
static int __thread ret;
int main(int argc, char **argv)
{
  return ret;
}
EOF
if compile_prog "" "" "__thread"; then
  tls_thread="yes"
fi
echo "__thread                      $tls_thread"

##########################################
<<<<<<< HEAD
# Whether or not __thread is supported for TLS
if test "$gfio" = "yes" ; then
  cat > $TMPC << EOF
#include <glib.h>
#include <cairo.h>
#include <gtk/gtk.h>
int main(void)
{
  gdk_threads_enter();
  gtk_main();
  gdk_threads_leave();
  return 0;
}
EOF
GTK_CFLAGS=$(pkg-config --cflags gtk+-2.0 gthread-2.0)
if test "$?" != "0" ; then
  echo "configure: gtk and gthread not found"
  exit 1
fi
GTK_LIBS=$(pkg-config --libs gtk+-2.0 gthread-2.0)
if test "$?" != "0" ; then
  echo "configure: gtk and gthread not found"
  exit 1
fi
if compile_prog "$GTK_CFLAGS" "$GTK_LIBS" "gfio"; then
  gfio="yes"
  LIBS="$LIBS $GTK_LIBS"
  CFLAGS="$CFLAGS $GTK_CFLAGS"
else
  echo "Please install gtk and gdk libraries"
  gfio="no"
fi
fi

echo "gfio                          $gfio"
=======
# Check whether we have getrusage(RUSAGE_THREAD)
rusage_thread="no"
cat > $TMPC << EOF
#include <sys/time.h>
#include <sys/resource.h>
int main(int argc, char **argv)
{
  struct rusage ru;
  getrusage(RUSAGE_THREAD, &ru);
  return 0;
}
EOF
if compile_prog "" "" "RUSAGE_THREAD"; then
  rusage_thread="yes"
fi
echo "RUSAGE_THREAD                 $rusage_thread"
>>>>>>> 899fab33

#############################################################################

echo "# Automatically generated by configure - do not modify" > $config_host_mak
printf "# Configured with:" >> $config_host_mak
printf " '%s'" "$0" "$@" >> $config_host_mak
echo >> $config_host_mak

if test "$wordsize" = "64" ; then
  output_sym "CONFIG_64BIT"
elif test "$wordsize" = "32" ; then
  output_sym "CONFIG_32BIT"
else
  echo "Unknown wordsize!"
  exit 1
fi
if test "$bigendian" = "yes" ; then
  output_sym "CONFIG_BIG_ENDIAN"
else
  output_sym "CONFIG_LITTLE_ENDIAN"
fi
if test "$libaio" = "yes" ; then
  output_sym "CONFIG_LIBAIO"
fi
if test "$posix_aio" = "yes" ; then
  output_sym "CONFIG_POSIXAIO"
fi
if test "$posix_aio_fsync" = "yes" ; then
  output_sym "CONFIG_POSIXAIO_FSYNC"
fi
if test "$linux_fallocate" = "yes" ; then
  output_sym "CONFIG_LINUX_FALLOCATE"
fi
if test "$posix_fallocate" = "yes" ; then
  output_sym "CONFIG_POSIX_FALLOCATE"
fi
if test "$fdatasync" = "yes" ; then
  output_sym "CONFIG_FDATASYNC"
fi
if test "$sync_file_range" = "yes" ; then
  output_sym "CONFIG_SYNC_FILE_RANGE"
fi
if test "$sfaa" = "yes" ; then
  output_sym "CONFIG_SFAA"
fi
if test "$libverbs" = "yes" -o "rdmacm" = "yes" ; then
  output_sym "CONFIG_RDMA"
fi
if test "$clock_gettime" = "yes" ; then
  output_sym "CONFIG_CLOCK_GETTIME"
fi
if test "$clock_monotonic" = "yes" ; then
  output_sym "CONFIG_CLOCK_MONOTONIC"
fi
if test "$clock_monotonic_precise" = "yes" ; then
  output_sym "CONFIG_CLOCK_MONOTONIC_PRECISE"
fi
if test "$gettimeofday" = "yes" ; then
  output_sym "CONFIG_GETTIMEOFDAY"
fi
if test "$posix_fadvise" = "yes" ; then
  output_sym "CONFIG_POSIX_FADVISE"
fi
if test "$linux_3arg_affinity" = "yes" ; then
  output_sym "CONFIG_3ARG_AFFINITY"
elif test "$linux_2arg_affinity" = "yes" ; then
  output_sym "CONFIG_2ARG_AFFINITY"
fi
if test "$strsep" = "yes" ; then
  output_sym "CONFIG_STRSEP"
fi
if test "$getopt_long_only" = "yes" ; then
  output_sym "CONFIG_GETOPT_LONG_ONLY"
fi
if test "$inet_aton" = "yes" ; then
  output_sym "CONFIG_INET_ATON"
fi
if test "$socklen_t" = "yes" ; then
  output_sym "CONFIG_SOCKLEN_T"
fi
if test "$ext4_me" = "yes" ; then
  output_sym "CONFIG_LINUX_EXT4_MOVE_EXTENT"
fi
if test "$linux_splice" = "yes" ; then
  output_sym "CONFIG_LINUX_SPLICE"
fi
if test "$guasi" = "yes" ; then
  output_sym "CONFIG_GUASI"
fi
if test "$fusion_aw" = "yes" ; then
  output_sym "CONFIG_FUSION_AW"
fi
if test "$libnuma" = "yes" ; then
  output_sym "CONFIG_LIBNUMA"
fi
if test "$solaris_aio" = "yes" ; then
  output_sym "CONFIG_SOLARISAIO"
fi
if test "$tls_thread" = "yes" ; then
  output_sym "CONFIG_TLS_THREAD"
fi
if test "$rusage_thread" = "yes" ; then
  output_sym "CONFIG_RUSAGE_THREAD"
fi
if test "$gfio" = "yes" ; then
  echo "CONFIG_GFIO=y" >> $config_host_mak
fi

echo "LIBS+=$LIBS" >> $config_host_mak
<<<<<<< HEAD
echo "CFLAGS+=$CFLAGS" >> $config_host_mak
echo "CC=$cc" >> $config_host_mak
=======
echo "CC=$cc" >> $config_host_mak
echo "EXTFLAGS=$EXTFLAGS $CFLAGS" >> $config_host_mak
>>>>>>> 899fab33
<|MERGE_RESOLUTION|>--- conflicted
+++ resolved
@@ -122,37 +122,27 @@
 
 cc="${CC-${cross_prefix}gcc}"
 
-<<<<<<< HEAD
 # default options
-gfio="no"
-=======
->>>>>>> 899fab33
 show_help="no"
 exit_val=0
+gfio="no"
 
 # parse options
 for opt do
   optarg=`expr "x$opt" : 'x[^=]*=\(.*\)'`
   case "$opt" in
-<<<<<<< HEAD
   --cc=*)
     CC="$optarg"
     ;;
+  --extra-cflags=*)
+  CFLAGS="$CFLAGS $optarg"
+  ;;
   --enable-gfio)
     gfio="yes"
     ;;
   --help)
     show_help="yes"
     ;;
-=======
-  --cc=*) CC="$optarg"
-  ;;
-  --extra-cflags=*) CFLAGS="$CFLAGS $optarg"
-  ;;
-  --help)
-  show_help="yes"
-  ;;
->>>>>>> 899fab33
   *)
   echo "Bad option $opt"
   show_help="yes"
@@ -161,15 +151,10 @@
 done
 
 if test "$show_help" = "yes" ; then
-<<<<<<< HEAD
     echo "--cc=                  Specify compiler to use"
+  echo "--extra-cflags=        Specify extra CFLAGS to pass to compiler"
     echo "--enable-gfio          Enable building of gtk gfio"
     exit $exit_val
-=======
-  echo "--cc=                  Specify compiler to use"
-  echo "--extra-cflags=        Specify extra CFLAGS to pass to compiler"
-  exit $exit_val
->>>>>>> 899fab33
 fi
 
 if check_define __linux__ ; then
@@ -850,7 +835,6 @@
 echo "__thread                      $tls_thread"
 
 ##########################################
-<<<<<<< HEAD
 # Whether or not __thread is supported for TLS
 if test "$gfio" = "yes" ; then
   cat > $TMPC << EOF
@@ -886,7 +870,7 @@
 fi
 
 echo "gfio                          $gfio"
-=======
+
 # Check whether we have getrusage(RUSAGE_THREAD)
 rusage_thread="no"
 cat > $TMPC << EOF
@@ -903,7 +887,6 @@
   rusage_thread="yes"
 fi
 echo "RUSAGE_THREAD                 $rusage_thread"
->>>>>>> 899fab33
 
 #############################################################################
 
@@ -1013,10 +996,6 @@
 fi
 
 echo "LIBS+=$LIBS" >> $config_host_mak
-<<<<<<< HEAD
 echo "CFLAGS+=$CFLAGS" >> $config_host_mak
 echo "CC=$cc" >> $config_host_mak
-=======
-echo "CC=$cc" >> $config_host_mak
-echo "EXTFLAGS=$EXTFLAGS $CFLAGS" >> $config_host_mak
->>>>>>> 899fab33
+echo "EXTFLAGS=$EXTFLAGS $CFLAGS" >> $config_host_mak